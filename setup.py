--- conflicted
+++ resolved
@@ -9,20 +9,12 @@
 # License comments according to `pip-licenses`
 
 install_requires = [
-<<<<<<< HEAD
-    "typing-extensions==3.7.4",
-    "numpy==1.15.4",
-    "absl-py==0.7.1",
-    "matplotlib==3.1.1",
-    "requests==2.22.0",
-    "boto3==1.9.218",
-=======
     "typing-extensions==3.7.4",  # PSF
     "numpy==1.15.4",  # BSD
     "absl-py==0.7.1",  # Apache 2.0
     "matplotlib==3.1.1",  # PSF
     "requests==2.22.0",  # Apache 2.0
->>>>>>> 828e92e1
+    "boto3==1.9.218",  # Apache 2.0
 ]
 
 cpu_require = ["tensorflow==1.14.0"]  # Apache 2.0
